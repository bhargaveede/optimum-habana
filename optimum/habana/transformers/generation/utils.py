--- conflicted
+++ resolved
@@ -2088,8 +2088,6 @@
 
         hb_profer = HabanaProfile(warmup=profiling_warmup_steps, active=profiling_steps)
         hb_profer.start()
-<<<<<<< HEAD
-=======
         this_peer_finished = False  # used by synced_gpus only
 
         bucket_size = model_kwargs["bucket_size"]
@@ -2098,7 +2096,6 @@
             inc = iter(incrementor(bucket_size, prompt_len))
         if bucket_size > 0:
             assert "position_ids" not in model_kwargs, "Untested path"
->>>>>>> cba16d3c
         while True:
             if lazy_mode:
                 self.htcore_generation.mark_step()
@@ -2269,7 +2266,6 @@
                     this_peer_finished = True
         hb_profer.stop()
 
-<<<<<<< HEAD
         if self.generation_config.static_shapes:
             beam_trace = (beam_trace_idx, beam_trace_scores, beam_trace_indices, beam_trace_tokens)
             from collections import UserDict
@@ -2305,18 +2301,6 @@
                 max_length=stopping_criteria.max_length,
                 beam_indices=beam_indices,
             )
-=======
-        sequence_outputs = beam_scorer.finalize(
-            input_ids[:, :cur_len],
-            beam_scores,
-            next_tokens,
-            next_indices,
-            pad_token_id=pad_token_id,
-            eos_token_id=eos_token_id,
-            max_length=stopping_criteria.max_length,
-            beam_indices=beam_indices,
-        )
->>>>>>> cba16d3c
 
         if return_dict_in_generate:
             if not output_scores:
