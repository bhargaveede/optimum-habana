--- conflicted
+++ resolved
@@ -27,17 +27,6 @@
 class GaudiSeq2seqTrainerTester(TestCasePlus):
     @require_torch
     def test_finetune_t5(self):
-<<<<<<< HEAD
-        from optimum.habana.transformers.modeling_utils import adapt_transformers_to_gaudi
-
-        adapt_transformers_to_gaudi()
-        model = T5ForConditionalGeneration.from_pretrained("hf-internal-testing/tiny-random-t5-v1.1")
-        tokenizer = AutoTokenizer.from_pretrained("t5-small")
-
-        model.config.max_length = 128
-
-=======
->>>>>>> abbd38d8
         train_dataset = datasets.load_dataset("cnn_dailymail", "3.0.0", split="train[:1%]")
         val_dataset = datasets.load_dataset("cnn_dailymail", "3.0.0", split="validation[:1%]")
 
